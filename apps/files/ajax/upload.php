<?php

// Init owncloud


// Firefox and Konqueror tries to download application/json for me.  --Arthur
OCP\JSON::setContentTypeHeader('text/plain');

OCP\JSON::checkLoggedIn();
OCP\JSON::callCheck();
$l=OC_L10N::get('files');

if (!isset($_FILES['files'])) {
	OCP\JSON::error(array('data' => array( 'message' => $l->t( 'No file was uploaded. Unknown error' ))));
	exit();
}

foreach ($_FILES['files']['error'] as $error) {
	if ($error != 0) {
		$errors = array(
			UPLOAD_ERR_OK=>$l->t('There is no error, the file uploaded with success'),
			UPLOAD_ERR_INI_SIZE=>$l->t('The uploaded file exceeds the upload_max_filesize directive in php.ini: ')
										.ini_get('upload_max_filesize'),
			UPLOAD_ERR_FORM_SIZE=>$l->t('The uploaded file exceeds the MAX_FILE_SIZE directive that was specified'
										.' in the HTML form'),
			UPLOAD_ERR_PARTIAL=>$l->t('The uploaded file was only partially uploaded'),
			UPLOAD_ERR_NO_FILE=>$l->t('No file was uploaded'),
			UPLOAD_ERR_NO_TMP_DIR=>$l->t('Missing a temporary folder'),
			UPLOAD_ERR_CANT_WRITE=>$l->t('Failed to write to disk'),
		);
		OCP\JSON::error(array('data' => array( 'message' => $errors[$error] )));
		exit();
	}
}
$files=$_FILES['files'];

$dir = $_POST['dir'];
$error='';

$totalSize=0;
foreach($files['size'] as $size) {
	$totalSize+=$size;
}
<<<<<<< HEAD
if($totalSize>\OC\Files\Filesystem::free_space($dir)) {
	OCP\JSON::error(array('data' => array( 'message' => 'Not enough space available' )));
=======
if($totalSize>OC_Filesystem::free_space($dir)) {
	OCP\JSON::error(array('data' => array( 'message' => $l->t( 'Not enough space available' ))));
>>>>>>> b6737481
	exit();
}

$result=array();
if(strpos($dir, '..') === false) {
	$fileCount=count($files['name']);
	for($i=0;$i<$fileCount;$i++) {
		$target = OCP\Files::buildNotExistingFileName(stripslashes($dir), $files['name'][$i]);
		// $path needs to be normalized - this failed within drag'n'drop upload to a sub-folder
		$target = OC_Filesystem::normalizePath($target);
		if(is_uploaded_file($files['tmp_name'][$i]) and OC_Filesystem::fromTmpFile($files['tmp_name'][$i], $target)) {
			$meta = \OC\Files\Filesystem::getFileInfo($target);
			$result[]=array( 'status' => 'success',
				'mime'=>$meta['mimetype'],
				'size'=>$meta['size'],
				'id'=>$meta['fileid'],
				'name'=>basename($target));
		}
	}
	OCP\JSON::encodedPrint($result);
	exit();
} else {
	$error=$l->t( 'Invalid directory.' );
}

OCP\JSON::error(array('data' => array('message' => $error )));<|MERGE_RESOLUTION|>--- conflicted
+++ resolved
@@ -41,13 +41,8 @@
 foreach($files['size'] as $size) {
 	$totalSize+=$size;
 }
-<<<<<<< HEAD
 if($totalSize>\OC\Files\Filesystem::free_space($dir)) {
 	OCP\JSON::error(array('data' => array( 'message' => 'Not enough space available' )));
-=======
-if($totalSize>OC_Filesystem::free_space($dir)) {
-	OCP\JSON::error(array('data' => array( 'message' => $l->t( 'Not enough space available' ))));
->>>>>>> b6737481
 	exit();
 }
 
