--- conflicted
+++ resolved
@@ -7,10 +7,6 @@
 "Missing a temporary folder" => "Mangler en midlertidig mappe",
 "Failed to write to disk" => "Fejl ved skrivning til disk.",
 "Files" => "Filer",
-<<<<<<< HEAD
-"Size" => "Størrelse",
-"Modified" => "Ændret",
-=======
 "Delete" => "Slet",
 "already exists" => "findes allerede",
 "replace" => "erstat",
@@ -31,7 +27,6 @@
 "folders" => "mapper",
 "file" => "fil",
 "files" => "filer",
->>>>>>> 46d6fd15
 "File handling" => "Filhåndtering",
 "Maximum upload size" => "Maksimal upload-størrelse",
 "max. possible: " => "max. mulige: ",
@@ -49,10 +44,9 @@
 "Name" => "Navn",
 "Share" => "Del",
 "Download" => "Download",
-<<<<<<< HEAD
+"Size" => "Størrelse",
+"Modified" => "Ændret",
 "Delete" => "Slet",
-=======
->>>>>>> 46d6fd15
 "Upload too large" => "Upload for stor",
 "The files you are trying to upload exceed the maximum size for file uploads on this server." => "Filerne, du prøver at uploade, er større end den maksimale størrelse for fil-upload på denne server.",
 "Files are being scanned, please wait." => "Filerne bliver indlæst, vent venligst.",
