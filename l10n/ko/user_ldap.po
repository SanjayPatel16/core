--- conflicted
+++ resolved
@@ -9,15 +9,9 @@
 msgstr ""
 "Project-Id-Version: ownCloud\n"
 "Report-Msgid-Bugs-To: http://bugs.owncloud.org/\n"
-<<<<<<< HEAD
-"POT-Creation-Date: 2012-12-10 00:11+0100\n"
-"PO-Revision-Date: 2012-12-09 06:10+0000\n"
-"Last-Translator: Shinjo Park <kde@peremen.name>\n"
-=======
 "POT-Creation-Date: 2012-12-15 00:11+0100\n"
 "PO-Revision-Date: 2012-12-14 23:11+0000\n"
 "Last-Translator: I Robot <owncloud-bot@tmit.eu>\n"
->>>>>>> 166da88b
 "Language-Team: Korean (http://www.transifex.com/projects/p/owncloud/language/ko/)\n"
 "MIME-Version: 1.0\n"
 "Content-Type: text/plain; charset=UTF-8\n"
@@ -26,27 +20,17 @@
 "Plural-Forms: nplurals=1; plural=0;\n"
 
 #: templates/settings.php:8
-<<<<<<< HEAD
-msgid "Host"
-msgstr "호스트"
-=======
 msgid ""
 "<b>Warning:</b> Apps user_ldap and user_webdavauth are incompatible. You may"
 " experience unexpected behaviour. Please ask your system administrator to "
 "disable one of them."
 msgstr ""
->>>>>>> 166da88b
 
 #: templates/settings.php:11
 msgid ""
-<<<<<<< HEAD
-"You can omit the protocol, except you require SSL. Then start with ldaps://"
-msgstr "SSL을 사용하는 경우가 아니라면 프로토콜을 입력하지 않아도 됩니다. SSL을 사용하려면 ldaps://를 입력하십시오."
-=======
 "<b>Warning:</b> The PHP LDAP module needs is not installed, the backend will"
 " not work. Please ask your system administrator to install it."
 msgstr ""
->>>>>>> 166da88b
 
 #: templates/settings.php:15
 msgid "Host"
