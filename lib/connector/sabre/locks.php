--- conflicted
+++ resolved
@@ -41,16 +41,10 @@
 		// NOTE: the following 10 lines or so could be easily replaced by
 		// pure sql. MySQL's non-standard string concatination prevents us
 		// from doing this though.
-<<<<<<< HEAD
-		// Fix: sqlite does not insert time() as a number but as text, making
-		// the equation returning false all the time
-		$query = 'SELECT * FROM `*PREFIX*locks` WHERE `userid` = ? AND (`created` + `timeout`) > '.time().' AND ((`uri` = ?)';
-=======
 		// NOTE: SQLite requires time() to be inserted directly. That's ugly
 		// but otherwise reading locks from SQLite Databases will return 
 		// nothing
-		$query = 'SELECT * FROM *PREFIX*locks WHERE userid = ? AND (created + timeout) > '.time().' AND (( uri = ?)';
->>>>>>> 46d6fd15
+		$query = 'SELECT * FROM `*PREFIX*locks` WHERE `userid` = ? AND (`created` + `timeout`) > '.time().' AND (( `uri` = ?)';
 		$params = array(OC_User::getUser(),$uri);
 
 		// We need to check locks for every part in the uri.
@@ -79,7 +73,7 @@
 		}
 		$query.=')';
 
-		$stmt = OC_DB::prepare($query );
+		$stmt = OC_DB::prepare( $query );
 		$result = $stmt->execute( $params );
 		
 		$lockList = array();
