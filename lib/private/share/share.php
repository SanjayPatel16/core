<?php
/**
 * ownCloud
 *
 * @author Bjoern Schiessle, Michael Gapczynski
 * @copyright 2012 Michael Gapczynski <mtgap@owncloud.com>
 *            2014 Bjoern Schiessle <schiessle@owncloud.com>
 *
 * This library is free software; you can redistribute it and/or
 * modify it under the terms of the GNU AFFERO GENERAL PUBLIC LICENSE
 * License as published by the Free Software Foundation; either
 * version 3 of the License, or any later version.
 *
 * This library is distributed in the hope that it will be useful,
 * but WITHOUT ANY WARRANTY; without even the implied warranty of
 * MERCHANTABILITY or FITNESS FOR A PARTICULAR PURPOSE.  See the
 * GNU AFFERO GENERAL PUBLIC LICENSE for more details.
 *
 * You should have received a copy of the GNU Affero General Public
 * License along with this library.  If not, see <http://www.gnu.org/licenses/>.
 */

namespace OC\Share;

/**
 * This class provides the ability for apps to share their content between users.
 * Apps must create a backend class that implements OCP\Share_Backend and register it with this class.
 *
 * It provides the following hooks:
 *  - post_shared
 */
class Share extends \OC\Share\Constants {

	/** CRUDS permissions (Create, Read, Update, Delete, Share) using a bitmask
	 * Construct permissions for share() and setPermissions with Or (|) e.g.
	 * Give user read and update permissions: PERMISSION_READ | PERMISSION_UPDATE
	 *
	 * Check if permission is granted with And (&) e.g. Check if delete is
	 * granted: if ($permissions & PERMISSION_DELETE)
	 *
	 * Remove permissions with And (&) and Not (~) e.g. Remove the update
	 * permission: $permissions &= ~PERMISSION_UPDATE
	 *
	 * Apps are required to handle permissions on their own, this class only
	 * stores and manages the permissions of shares
	 * @see lib/public/constants.php
	 */

	/**
	 * Register a sharing backend class that implements OCP\Share_Backend for an item type
	 * @param string $itemType Item type
	 * @param string $class Backend class
	 * @param string $collectionOf (optional) Depends on item type
	 * @param array $supportedFileExtensions (optional) List of supported file extensions if this item type depends on files
	 * @return boolean true if backend is registered or false if error
	 */
	public static function registerBackend($itemType, $class, $collectionOf = null, $supportedFileExtensions = null) {
		if (self::isEnabled()) {
			if (!isset(self::$backendTypes[$itemType])) {
				self::$backendTypes[$itemType] = array(
					'class' => $class,
					'collectionOf' => $collectionOf,
					'supportedFileExtensions' => $supportedFileExtensions
				);
				if(count(self::$backendTypes) === 1) {
					\OC_Util::addScript('core', 'share');
					\OC_Util::addStyle('core', 'share');
				}
				return true;
			}
			\OC_Log::write('OCP\Share',
				'Sharing backend '.$class.' not registered, '.self::$backendTypes[$itemType]['class']
				.' is already registered for '.$itemType,
				\OC_Log::WARN);
		}
		return false;
	}

	/**
	 * Check if the Share API is enabled
	 * @return boolean true if enabled or false
	 *
	 * The Share API is enabled by default if not configured
	 */
	public static function isEnabled() {
		if (\OC_Appconfig::getValue('core', 'shareapi_enabled', 'yes') == 'yes') {
			return true;
		}
		return false;
	}

	/**
	 * Find which users can access a shared item
	 * @param string $path to the file
<<<<<<< HEAD
	 * @param string $user owner of the file
	 * @param bool $includeOwner include owner to the list of users with access to the file
=======
	 * @param string $ownerUser owner of the file
	 * @param bool $includeOwner include owner to the list of users with access to the file
	 * @param bool $returnUserPaths Return an array with the user => path map
>>>>>>> c591cf08
	 * @return array
	 * @note $path needs to be relative to user data dir, e.g. 'file.txt'
	 *       not '/admin/data/file.txt'
	 */
	public static function getUsersSharingFile($path, $ownerUser, $includeOwner = false, $returnUserPaths = false) {

		$shares = $sharePaths = $fileTargets = array();
		$publicShare = false;
		$source = -1;
		$cache = false;

		$view = new \OC\Files\View('/' . $ownerUser . '/files');
		if ($view->file_exists($path)) {
			$meta = $view->getFileInfo($path);
			$path = substr($meta->getPath(), strlen('/' . $ownerUser . '/files'));
		} else {
			// if the file doesn't exists yet we start with the parent folder
			$meta = $view->getFileInfo(dirname($path));
		}

		if($meta !== false) {
			$source = $meta['fileid'];
			$cache = new \OC\Files\Cache\Cache($meta['storage']);
		}

		while ($source !== -1) {
			// Fetch all shares with another user
			$query = \OC_DB::prepare(
				'SELECT `share_with`, `file_source`, `file_target`
				FROM
				`*PREFIX*share`
				WHERE
				`item_source` = ? AND `share_type` = ? AND `item_type` IN (\'file\', \'folder\')'
			);

			$result = $query->execute(array($source, self::SHARE_TYPE_USER));

			if (\OCP\DB::isError($result)) {
				\OCP\Util::writeLog('OCP\Share', \OC_DB::getErrorMessage($result), \OC_Log::ERROR);
			} else {
				while ($row = $result->fetchRow()) {
					$shares[] = $row['share_with'];
					if ($returnUserPaths) {
						$fileTargets[(int) $row['file_source']][$row['share_with']] = $row;
					}
				}
			}

			// We also need to take group shares into account
			$query = \OC_DB::prepare(
				'SELECT `share_with`, `file_source`, `file_target`
				FROM
				`*PREFIX*share`
				WHERE
				`item_source` = ? AND `share_type` = ? AND `item_type` IN (\'file\', \'folder\')'
			);

			$result = $query->execute(array($source, self::SHARE_TYPE_GROUP));

			if (\OCP\DB::isError($result)) {
				\OCP\Util::writeLog('OCP\Share', \OC_DB::getErrorMessage($result), \OC_Log::ERROR);
			} else {
				while ($row = $result->fetchRow()) {
					$usersInGroup = \OC_Group::usersInGroup($row['share_with']);
					$shares = array_merge($shares, $usersInGroup);
					if ($returnUserPaths) {
						foreach ($usersInGroup as $user) {
							$fileTargets[(int) $row['file_source']][$user] = $row;
						}
					}
				}
			}

			//check for public link shares
			if (!$publicShare) {
				$query = \OC_DB::prepare(
					'SELECT `share_with`
					FROM
					`*PREFIX*share`
					WHERE
					`item_source` = ? AND `share_type` = ? AND `item_type` IN (\'file\', \'folder\')'
				);

				$result = $query->execute(array($source, self::SHARE_TYPE_LINK));

				if (\OCP\DB::isError($result)) {
					\OCP\Util::writeLog('OCP\Share', \OC_DB::getErrorMessage($result), \OC_Log::ERROR);
				} else {
					if ($result->fetchRow()) {
						$publicShare = true;
					}
				}
			}

			// let's get the parent for the next round
			$meta = $cache->get((int)$source);
			if($meta !== false) {
				$source = (int)$meta['parent'];
			} else {
				$source = -1;
			}
		}

		// Include owner in list of users, if requested
		if ($includeOwner) {
			$shares[] = $ownerUser;
			if ($returnUserPaths) {
				$sharePaths[$ownerUser] = $path;
			}
		}

		if ($returnUserPaths) {
			$fileTargetIDs = array_keys($fileTargets);
			$fileTargetIDs = array_unique($fileTargetIDs);

			if (!empty($fileTargetIDs)) {
				$query = \OC_DB::prepare(
					'SELECT `fileid`, `path`
					FROM `*PREFIX*filecache`
					WHERE `fileid` IN (' . implode(',', $fileTargetIDs) . ')'
				);
				$result = $query->execute();

				if (\OCP\DB::isError($result)) {
					\OCP\Util::writeLog('OCP\Share', \OC_DB::getErrorMessage($result), \OC_Log::ERROR);
				} else {
					while ($row = $result->fetchRow()) {
						foreach ($fileTargets[$row['fileid']] as $uid => $shareData) {
							$sharedPath = $shareData['file_target'];
							$sharedPath .= substr($path, strlen($row['path']) -5);
							$sharePaths[$uid] = $sharedPath;
						}
					}
				}
			}

			return $sharePaths;
		}

		return array("users" => array_unique($shares), "public" => $publicShare);
	}

	/**
	 * Get the items of item type shared with the current user
	 * @param string $itemType
	 * @param int $format (optional) Format type must be defined by the backend
	 * @param mixed $parameters (optional)
	 * @param int $limit Number of items to return (optional) Returns all by default
	 * @param bool $includeCollections (optional)
	 * @return mixed Return depends on format
	 */
	public static function getItemsSharedWith($itemType, $format = self::FORMAT_NONE,
		$parameters = null, $limit = -1, $includeCollections = false) {
		return self::getItems($itemType, null, self::$shareTypeUserAndGroups, \OC_User::getUser(), null, $format,
			$parameters, $limit, $includeCollections);
	}

	/**
	 * Get the items of item type shared with a user
	 * @param string Item type
	 * @param sting user id for which user we want the shares
	 * @param int Format (optional) Format type must be defined by the backend
	 * @param mixed Parameters (optional)
	 * @param int Number of items to return (optional) Returns all by default
	 * @param bool include collections (optional)
	 * @return Return depends on format
	 */
	public static function getItemsSharedWithUser($itemType, $user, $format = self::FORMAT_NONE,
		$parameters = null, $limit = -1, $includeCollections = false) {
		return self::getItems($itemType, null, self::$shareTypeUserAndGroups, $user, null, $format,
			$parameters, $limit, $includeCollections);
	}

	/**
	 * Get the item of item type shared with the current user
	 * @param string $itemType
	 * @param string $itemTarget
	 * @param int $format (optional) Format type must be defined by the backend
	 * @param mixed $parameters (optional)
	 * @param bool $includeCollections (optional)
	 * @return mixed Return depends on format
	 */
	public static function getItemSharedWith($itemType, $itemTarget, $format = self::FORMAT_NONE,
		$parameters = null, $includeCollections = false) {
		return self::getItems($itemType, $itemTarget, self::$shareTypeUserAndGroups, \OC_User::getUser(), null, $format,
			$parameters, 1, $includeCollections);
	}

	/**
	 * Get the item of item type shared with a given user by source
	 * @param string $itemType
	 * @param string $itemSource
	 * @param string $user User user to whom the item was shared
	 * @return array Return list of items with file_target, permissions and expiration
	 */
	public static function getItemSharedWithUser($itemType, $itemSource, $user) {

		$shares = array();

		// first check if there is a db entry for the specific user
		$query = \OC_DB::prepare(
				'SELECT `file_target`, `permissions`, `expiration`
					FROM
					`*PREFIX*share`
					WHERE
					`item_source` = ? AND `item_type` = ? AND `share_with` = ?'
				);

		$result = \OC_DB::executeAudited($query, array($itemSource, $itemType, $user));

		while ($row = $result->fetchRow()) {
			$shares[] = $row;
		}

		//if didn't found a result than let's look for a group share.
		if(empty($shares)) {
			$groups = \OC_Group::getUserGroups($user);

			$query = \OC_DB::prepare(
					'SELECT `file_target`, `permissions`, `expiration`
						FROM
						`*PREFIX*share`
						WHERE
						`item_source` = ? AND `item_type` = ? AND `share_with` in (?)'
					);

			$result = \OC_DB::executeAudited($query, array($itemSource, $itemType, implode(',', $groups)));

			while ($row = $result->fetchRow()) {
				$shares[] = $row;
			}
		}

		return $shares;

	}

	/**
	 * Get the item of item type shared with the current user by source
	 * @param string $itemType
	 * @param string $itemSource
	 * @param int $format (optional) Format type must be defined by the backend
	 * @param mixed $parameters
	 * @param bool $includeCollections
	 * @return mixed Return depends on format
	 */
	public static function getItemSharedWithBySource($itemType, $itemSource, $format = self::FORMAT_NONE,
		$parameters = null, $includeCollections = false) {
		return self::getItems($itemType, $itemSource, self::$shareTypeUserAndGroups, \OC_User::getUser(), null, $format,
			$parameters, 1, $includeCollections, true);
	}

	/**
	 * Get the item of item type shared by a link
	 * @param string $itemType
	 * @param string $itemSource
	 * @param string $uidOwner Owner of link
	 * @return Item
	 */
	public static function getItemSharedWithByLink($itemType, $itemSource, $uidOwner) {
		return self::getItems($itemType, $itemSource, self::SHARE_TYPE_LINK, null, $uidOwner, self::FORMAT_NONE,
			null, 1);
	}

	/**
	 * Based on the given token the share information will be returned - password protected shares will be verified
	 * @param string $token
	 * @return array | bool false will be returned in case the token is unknown or unauthorized
	 */
	public static function getShareByToken($token, $checkPasswordProtection = true) {
		$query = \OC_DB::prepare('SELECT * FROM `*PREFIX*share` WHERE `token` = ?', 1);
		$result = $query->execute(array($token));
		if (\OC_DB::isError($result)) {
			\OC_Log::write('OCP\Share', \OC_DB::getErrorMessage($result) . ', token=' . $token, \OC_Log::ERROR);
		}
		$row = $result->fetchRow();
		if ($row === false) {
			return false;
		}
		if (is_array($row) and self::expireItem($row)) {
			return false;
		}

		// password protected shares need to be authenticated
		if ($checkPasswordProtection && !\OCP\Share::checkPasswordProtectedShare($row)) {
			return false;
		}

		return $row;
	}

	/**
	 * resolves reshares down to the last real share
	 * @param $linkItem
	 * @return $fileOwner
	 */
	public static function resolveReShare($linkItem)
	{
		if (isset($linkItem['parent'])) {
			$parent = $linkItem['parent'];
			while (isset($parent)) {
				$query = \OC_DB::prepare('SELECT * FROM `*PREFIX*share` WHERE `id` = ?', 1);
				$item = $query->execute(array($parent))->fetchRow();
				if (isset($item['parent'])) {
					$parent = $item['parent'];
				} else {
					return $item;
				}
			}
		}
		return $linkItem;
	}


	/**
	 * Get the shared items of item type owned by the current user
	 * @param string $itemType
	 * @param int $format (optional) Format type must be defined by the backend
	 * @param mixed $parameters
	 * @param int $limit Number of items to return (optional) Returns all by default
	 * @param bool $includeCollections
	 * @return mixed Return depends on format
	 */
	public static function getItemsShared($itemType, $format = self::FORMAT_NONE, $parameters = null,
		$limit = -1, $includeCollections = false) {
		return self::getItems($itemType, null, null, null, \OC_User::getUser(), $format,
			$parameters, $limit, $includeCollections);
	}

	/**
	 * Get the shared item of item type owned by the current user
	 * @param string $itemType
	 * @param string $itemSource
	 * @param int $format (optional) Format type must be defined by the backend
	 * @param mixed $parameters
	 * @param bool $includeCollections
	 * @return mixed Return depends on format
	 */
	public static function getItemShared($itemType, $itemSource, $format = self::FORMAT_NONE,
	                                     $parameters = null, $includeCollections = false) {
		return self::getItems($itemType, $itemSource, null, null, \OC_User::getUser(), $format,
			$parameters, -1, $includeCollections);
	}

	/**
	 * Get all users an item is shared with
	 * @param string $itemType
	 * @param string $itemSource
	 * @param string $uidOwner
	 * @param bool $includeCollections
	 * @param bool $checkExpireDate
	 * @return Return array of users
	 */
	public static function getUsersItemShared($itemType, $itemSource, $uidOwner, $includeCollections = false, $checkExpireDate = true) {

		$users = array();
		$items = self::getItems($itemType, $itemSource, null, null, $uidOwner, self::FORMAT_NONE, null, -1, $includeCollections, false, $checkExpireDate);
		if ($items) {
			foreach ($items as $item) {
				if ((int)$item['share_type'] === self::SHARE_TYPE_USER) {
					$users[] = $item['share_with'];
				} else if ((int)$item['share_type'] === self::SHARE_TYPE_GROUP) {
					$users = array_merge($users, \OC_Group::usersInGroup($item['share_with']));
				}
			}
		}
		return $users;
	}

	/**
	 * Share an item with a user, group, or via private link
	 * @param string $itemType
	 * @param string $itemSource
	 * @param int $shareType SHARE_TYPE_USER, SHARE_TYPE_GROUP, or SHARE_TYPE_LINK
	 * @param string $shareWith User or group the item is being shared with
	 * @param int $permissions CRUDS
	 * @param null $itemSourceName
	 * @throws \Exception
	 * @internal param \OCP\Item $string type
	 * @internal param \OCP\Item $string source
	 * @internal param \OCP\SHARE_TYPE_USER $int , SHARE_TYPE_GROUP, or SHARE_TYPE_LINK
	 * @internal param \OCP\User $string or group the item is being shared with
	 * @internal param \OCP\CRUDS $int permissions
	 * @return bool|string Returns true on success or false on failure, Returns token on success for links
	 */
	public static function shareItem($itemType, $itemSource, $shareType, $shareWith, $permissions, $itemSourceName = null) {
		$uidOwner = \OC_User::getUser();
		$sharingPolicy = \OC_Appconfig::getValue('core', 'shareapi_share_policy', 'global');
		$l = \OC_L10N::get('lib');

		if (is_null($itemSourceName)) {
			$itemSourceName = $itemSource;
		}


		// verify that the file exists before we try to share it
		if ($itemType === 'file' or $itemType === 'folder') {
			$path = \OC\Files\Filesystem::getPath($itemSource);
			if (!$path) {
				$message = 'Sharing %s failed, because the file does not exist';
				$message_t = $l->t('Sharing %s failed, because the file does not exist', array($itemSourceName));
				\OC_Log::write('OCP\Share', sprintf($message, $itemSourceName), \OC_Log::ERROR);
				throw new \Exception($message_t);
			}
		}

		//verify that we don't share a folder which already contains a share mount point
		if ($itemType === 'folder') {
			$path = '/' . $uidOwner . '/files' . \OC\Files\Filesystem::getPath($itemSource) . '/';
			$mountManager = \OC\Files\Filesystem::getMountManager();
			$mounts = $mountManager->getAll();
			foreach ($mounts as $mountPoint => $mount) {
				if ($mount->getStorage() instanceof \OC\Files\Storage\Shared && strpos($mountPoint, $path) === 0) {
					$message = 'Sharing "' . $itemSourceName . '" failed, because it contains files shared with you!';
					\OC_Log::write('OCP\Share', $message, \OC_Log::ERROR);
					throw new \Exception($message);
				}

			}
		}

		// Verify share type and sharing conditions are met
		if ($shareType === self::SHARE_TYPE_USER) {
			if ($shareWith == $uidOwner) {
				$message = 'Sharing %s failed, because the user %s is the item owner';
				$message_t = $l->t('Sharing %s failed, because the user %s is the item owner', array($itemSourceName, $shareWith));
				\OC_Log::write('OCP\Share', sprintf($message, $itemSourceName, $shareWith), \OC_Log::ERROR);
				throw new \Exception($message_t);
			}
			if (!\OC_User::userExists($shareWith)) {
				$message = 'Sharing %s failed, because the user %s does not exist';
				$message_t = $l->t('Sharing %s failed, because the user %s does not exist', array($itemSourceName, $shareWith));
				\OC_Log::write('OCP\Share', sprintf($message, $itemSourceName, $shareWith), \OC_Log::ERROR);
				throw new \Exception($message_t);
			}
			if ($sharingPolicy == 'groups_only') {
				$inGroup = array_intersect(\OC_Group::getUserGroups($uidOwner), \OC_Group::getUserGroups($shareWith));
				if (empty($inGroup)) {
					$message = 'Sharing %s failed, because the user '
						.'%s is not a member of any groups that %s is a member of';
					$message_t = $l->t('Sharing %s failed, because the user %s is not a member of any groups that %s is a member of', array($itemSourceName, $shareWith, $uidOwner));
					\OC_Log::write('OCP\Share', sprintf($message, $itemSourceName, $shareWith, $uidOwner), \OC_Log::ERROR);
					throw new \Exception($message_t);
				}
			}
			// Check if the item source is already shared with the user, either from the same owner or a different user
			if ($checkExists = self::getItems($itemType, $itemSource, self::$shareTypeUserAndGroups,
				$shareWith, null, self::FORMAT_NONE, null, 1, true, true)) {
				// Only allow the same share to occur again if it is the same
				// owner and is not a user share, this use case is for increasing
				// permissions for a specific user
				if ($checkExists['uid_owner'] != $uidOwner || $checkExists['share_type'] == $shareType) {
					$message = 'Sharing %s failed, because this item is already shared with %s';
					$message_t = $l->t('Sharing %s failed, because this item is already shared with %s', array($itemSourceName, $shareWith));
					\OC_Log::write('OCP\Share', sprintf($message, $itemSourceName, $shareWith), \OC_Log::ERROR);
					throw new \Exception($message_t);
				}
			}
		} else if ($shareType === self::SHARE_TYPE_GROUP) {
			if (!\OC_Group::groupExists($shareWith)) {
				$message = 'Sharing %s failed, because the group %s does not exist';
				$message_t = $l->t('Sharing %s failed, because the group %s does not exist', array($itemSourceName, $shareWith));
				\OC_Log::write('OCP\Share', sprintf($message, $itemSourceName, $shareWith), \OC_Log::ERROR);
				throw new \Exception($message_t);
			}
			if ($sharingPolicy == 'groups_only' && !\OC_Group::inGroup($uidOwner, $shareWith)) {
				$message = 'Sharing %s failed, because '
					.'%s is not a member of the group %s';
				$message_t = $l->t('Sharing %s failed, because %s is not a member of the group %s', array($itemSourceName, $uidOwner, $shareWith));
				\OC_Log::write('OCP\Share', sprintf($message, $itemSourceName, $uidOwner, $shareWith), \OC_Log::ERROR);
				throw new \Exception($message_t);
			}
			// Check if the item source is already shared with the group, either from the same owner or a different user
			// The check for each user in the group is done inside the put() function
			if ($checkExists = self::getItems($itemType, $itemSource, self::SHARE_TYPE_GROUP, $shareWith,
				null, self::FORMAT_NONE, null, 1, true, true)) {
				// Only allow the same share to occur again if it is the same
				// owner and is not a group share, this use case is for increasing
				// permissions for a specific user
				if ($checkExists['uid_owner'] != $uidOwner || $checkExists['share_type'] == $shareType) {
					$message = 'Sharing %s failed, because this item is already shared with %s';
					$message_t = $l->t('Sharing %s failed, because this item is already shared with %s', array($itemSourceName, $shareWith));
					\OC_Log::write('OCP\Share', sprintf($message, $itemSourceName, $shareWith), \OC_Log::ERROR);
					throw new \Exception($message_t);
				}
			}
			// Convert share with into an array with the keys group and users
			$group = $shareWith;
			$shareWith = array();
			$shareWith['group'] = $group;
			$shareWith['users'] = array_diff(\OC_Group::usersInGroup($group), array($uidOwner));
		} else if ($shareType === self::SHARE_TYPE_LINK) {
			if (\OC_Appconfig::getValue('core', 'shareapi_allow_links', 'yes') == 'yes') {
				// when updating a link share
				if ($checkExists = self::getItems($itemType, $itemSource, self::SHARE_TYPE_LINK, null,
					$uidOwner, self::FORMAT_NONE, null, 1)) {
					// remember old token
					$oldToken = $checkExists['token'];
					$oldPermissions = $checkExists['permissions'];
					//delete the old share
					Helper::delete($checkExists['id']);
				}

				// Generate hash of password - same method as user passwords
				if (isset($shareWith)) {
					$forcePortable = (CRYPT_BLOWFISH != 1);
					$hasher = new \PasswordHash(8, $forcePortable);
					$shareWith = $hasher->HashPassword($shareWith.\OC_Config::getValue('passwordsalt', ''));
				} else {
					// reuse the already set password, but only if we change permissions
					// otherwise the user disabled the password protection
					if ($checkExists && (int)$permissions !== (int)$oldPermissions) {
						$shareWith = $checkExists['share_with'];
					}
				}

				// Generate token
				if (isset($oldToken)) {
					$token = $oldToken;
				} else {
					$token = \OC_Util::generateRandomBytes(self::TOKEN_LENGTH);
				}
				$result = self::put($itemType, $itemSource, $shareType, $shareWith, $uidOwner, $permissions,
					null, $token, $itemSourceName);
				if ($result) {
					return $token;
				} else {
					return false;
				}
			}
			$message = 'Sharing %s failed, because sharing with links is not allowed';
			$message_t = $l->t('Sharing %s failed, because sharing with links is not allowed', array($itemSourceName));
			\OC_Log::write('OCP\Share', sprintf($message, $itemSourceName), \OC_Log::ERROR);
			throw new \Exception($message_t);
			return false;
		} else {
			// Future share types need to include their own conditions
			$message = 'Share type %s is not valid for %s';
			$message_t = $l->t('Share type %s is not valid for %s', array($shareType, $itemSource));
			\OC_Log::write('OCP\Share', sprintf($message, $shareType, $itemSource), \OC_Log::ERROR);
			throw new \Exception($message_t);
		}
			// Put the item into the database
			return self::put($itemType, $itemSource, $shareType, $shareWith, $uidOwner, $permissions, null, null, $itemSourceName);
	}

	/**
	 * Unshare an item from a user, group, or delete a private link
	 * @param string $itemType
	 * @param string $itemSource
	 * @param int $shareType SHARE_TYPE_USER, SHARE_TYPE_GROUP, or SHARE_TYPE_LINK
	 * @param string $shareWith User or group the item is being shared with
	 * @return boolean true on success or false on failure
	 */
	public static function unshare($itemType, $itemSource, $shareType, $shareWith) {
		$item = self::getItems($itemType, $itemSource, $shareType, $shareWith, \OC_User::getUser(),self::FORMAT_NONE, null, 1);
		if (!empty($item)) {
			self::unshareItem($item);
			return true;
		}
		return false;
	}

	/**
	 * Unshare an item from all users, groups, and remove all links
	 * @param string $itemType
	 * @param string $itemSource
	 * @return boolean true on success or false on failure
	 */
	public static function unshareAll($itemType, $itemSource) {
		// Get all of the owners of shares of this item.
		$query = \OC_DB::prepare( 'SELECT `uid_owner` from `*PREFIX*share` WHERE `item_type`=? AND `item_source`=?' );
		$result = $query->execute(array($itemType, $itemSource));
		$shares = array();
		// Add each owner's shares to the array of all shares for this item.
		while ($row = $result->fetchRow()) {
			$shares = array_merge($shares, self::getItems($itemType, $itemSource, null, null, $row['uid_owner']));
		}
		if (!empty($shares)) {
			// Pass all the vars we have for now, they may be useful
			$hookParams = array(
				'itemType' => $itemType,
				'itemSource' => $itemSource,
				'shares' => $shares,
			);
			\OC_Hook::emit('OCP\Share', 'pre_unshareAll', $hookParams);
			foreach ($shares as $share) {
				self::unshareItem($share);
			}
			\OC_Hook::emit('OCP\Share', 'post_unshareAll', $hookParams);
			return true;
		}
		return false;
	}

	/**
	 * Unshare an item shared with the current user
	 * @param string $itemType
	 * @param string $itemTarget
	 * @return boolean true on success or false on failure
	 *
	 * Unsharing from self is not allowed for items inside collections
	 */
	public static function unshareFromSelf($itemType, $itemTarget) {
		$item = self::getItemSharedWith($itemType, $itemTarget);
		if (!empty($item)) {
			if ((int)$item['share_type'] === self::SHARE_TYPE_GROUP) {
				// Insert an extra row for the group share and set permission
				// to 0 to prevent it from showing up for the user
				$query = \OC_DB::prepare('INSERT INTO `*PREFIX*share`'
					.' (`item_type`, `item_source`, `item_target`, `parent`, `share_type`,'
					.' `share_with`, `uid_owner`, `permissions`, `stime`, `file_source`, `file_target`)'
					.' VALUES (?,?,?,?,?,?,?,?,?,?,?)');
				$query->execute(array($item['item_type'], $item['item_source'], $item['item_target'],
					$item['id'], self::$shareTypeGroupUserUnique,
					\OC_User::getUser(), $item['uid_owner'], 0, $item['stime'], $item['file_source'],
					$item['file_target']));
				\OC_DB::insertid('*PREFIX*share');
				// Delete all reshares by this user of the group share
				Helper::delete($item['id'], true, \OC_User::getUser());
			} else if ((int)$item['share_type'] === self::$shareTypeGroupUserUnique) {
				// Set permission to 0 to prevent it from showing up for the user
				$query = \OC_DB::prepare('UPDATE `*PREFIX*share` SET `permissions` = ? WHERE `id` = ?');
				$query->execute(array(0, $item['id']));
				Helper::delete($item['id'], true);
			} else {
				Helper::delete($item['id']);
			}
			return true;
		}
		return false;
	}

	/**
	 * sent status if users got informed by mail about share
	 * @param string $itemType
	 * @param string $itemSource
	 * @param int $shareType SHARE_TYPE_USER, SHARE_TYPE_GROUP, or SHARE_TYPE_LINK
	 * @param bool $status
	 */
	public static function setSendMailStatus($itemType, $itemSource, $shareType, $status) {
		$status = $status ? 1 : 0;

		$query = \OC_DB::prepare(
				'UPDATE `*PREFIX*share`
					SET `mail_send` = ?
					WHERE `item_type` = ? AND `item_source` = ? AND `share_type` = ?');

		$result = $query->execute(array($status, $itemType, $itemSource, $shareType));

		if($result === false) {
			\OC_Log::write('OCP\Share', 'Couldn\'t set send mail status', \OC_Log::ERROR);
		}
	}

	/**
	 * Set the permissions of an item for a specific user or group
	 * @param string $itemType
	 * @param string $itemSource
	 * @param int $shareType SHARE_TYPE_USER, SHARE_TYPE_GROUP, or SHARE_TYPE_LINK
	 * @param string $shareWith User or group the item is being shared with
	 * @param int $permissions CRUDS permissions
	 * @return boolean true on success or false on failure
	 */
	public static function setPermissions($itemType, $itemSource, $shareType, $shareWith, $permissions) {
		$l = \OC_L10N::get('lib');
		if ($item = self::getItems($itemType, $itemSource, $shareType, $shareWith,
			\OC_User::getUser(), self::FORMAT_NONE, null, 1, false)) {
			// Check if this item is a reshare and verify that the permissions
			// granted don't exceed the parent shared item
			if (isset($item['parent'])) {
				$query = \OC_DB::prepare('SELECT `permissions` FROM `*PREFIX*share` WHERE `id` = ?', 1);
				$result = $query->execute(array($item['parent']))->fetchRow();
				if (~(int)$result['permissions'] & $permissions) {
					$message = 'Setting permissions for %s failed,'
						.' because the permissions exceed permissions granted to %s';
					$message_t = $l->t('Setting permissions for %s failed, because the permissions exceed permissions granted to %s', array($itemSource, \OC_User::getUser()));
					\OC_Log::write('OCP\Share', sprintf($message, $itemSource, \OC_User::getUser()), \OC_Log::ERROR);
					throw new \Exception($message_t);
				}
			}
			$query = \OC_DB::prepare('UPDATE `*PREFIX*share` SET `permissions` = ? WHERE `id` = ?');
			$query->execute(array($permissions, $item['id']));
			if ($itemType === 'file' || $itemType === 'folder') {
				\OC_Hook::emit('OCP\Share', 'post_update_permissions', array(
					'itemType' => $itemType,
					'itemSource' => $itemSource,
					'shareType' => $shareType,
					'shareWith' => $shareWith,
					'uidOwner' => \OC_User::getUser(),
					'permissions' => $permissions,
					'path' => $item['path'],
				));
			}
			// Check if permissions were removed
			if ($item['permissions'] & ~$permissions) {
				// If share permission is removed all reshares must be deleted
				if (($item['permissions'] & \OCP\PERMISSION_SHARE) && (~$permissions & \OCP\PERMISSION_SHARE)) {
					Helper::delete($item['id'], true);
				} else {
					$ids = array();
					$parents = array($item['id']);
					while (!empty($parents)) {
						$parents = "'".implode("','", $parents)."'";
						$query = \OC_DB::prepare('SELECT `id`, `permissions` FROM `*PREFIX*share`'
							.' WHERE `parent` IN ('.$parents.')');
						$result = $query->execute();
						// Reset parents array, only go through loop again if
						// items are found that need permissions removed
						$parents = array();
						while ($item = $result->fetchRow()) {
							// Check if permissions need to be removed
							if ($item['permissions'] & ~$permissions) {
								// Add to list of items that need permissions removed
								$ids[] = $item['id'];
								$parents[] = $item['id'];
							}
						}
					}
					// Remove the permissions for all reshares of this item
					if (!empty($ids)) {
						$ids = "'".implode("','", $ids)."'";
						// TODO this should be done with Doctrine platform objects
						if (\OC_Config::getValue( "dbtype") === 'oci') {
							$andOp = 'BITAND(`permissions`, ?)';
						} else {
							$andOp = '`permissions` & ?';
						}
						$query = \OC_DB::prepare('UPDATE `*PREFIX*share` SET `permissions` = '.$andOp
							.' WHERE `id` IN ('.$ids.')');
						$query->execute(array($permissions));
					}
				}
			}
			return true;
		}
		$message = 'Setting permissions for %s failed, because the item was not found';
		$message_t = $l->t('Setting permissions for %s failed, because the item was not found', array($itemSource));

		\OC_Log::write('OCP\Share', sprintf($message, $itemSource), \OC_Log::ERROR);
		throw new \Exception($message_t);
	}

	/**
	 * Set expiration date for a share
	 * @param string $itemType
	 * @param string $itemSource
	 * @param string $date expiration date
	 * @return boolean
	 */
	public static function setExpirationDate($itemType, $itemSource, $date) {
		$user = \OC_User::getUser();
		$items = self::getItems($itemType, $itemSource, null, null, $user, self::FORMAT_NONE, null, -1, false);
		if (!empty($items)) {
			if ($date == '') {
				$date = null;
			} else {
				$date = new \DateTime($date);
			}
			$query = \OC_DB::prepare('UPDATE `*PREFIX*share` SET `expiration` = ? WHERE `id` = ?');
			$query->bindValue(1, $date, 'datetime');
			foreach ($items as $item) {
				$query->bindValue(2, (int) $item['id']);
				$query->execute();
				\OC_Hook::emit('OCP\Share', 'post_set_expiration_date', array(
					'itemType' => $itemType,
					'itemSource' => $itemSource,
					'date' => $date,
					'uidOwner' => $user
				));
			}
			return true;
		}
		return false;
	}

	/**
	 * Checks whether a share has expired, calls unshareItem() if yes.
	 * @param array $item Share data (usually database row)
	 * @return bool True if item was expired, false otherwise.
	 */
	protected static function expireItem(array $item) {

		// get default expire settings
		$defaultSettings = Helper::getDefaultExpireSetting();
		// calculate expire date
		if (!empty($item['expiration'])) {
			$userDefinedExpire = new \DateTime($item['expiration']);
			$userDefinedExpireTimestamp = $userDefinedExpire->getTimestamp();
		} else {
			$userDefinedExpireTimestamp = null;
		}
		$expires = Helper::calculateExpireDate($defaultSettings, $item['stime'], $userDefinedExpireTimestamp);

		if (is_int($expires)) {
			$now = time();
			if ($now > $expires) {
				self::unshareItem($item);
				return true;
			}
		}
		return false;
	}

	/**
	 * Unshares a share given a share data array
	 * @param array $item Share data (usually database row)
	 * @return null
	 */
	protected static function unshareItem(array $item) {
		// Pass all the vars we have for now, they may be useful
		$hookParams = array(
			'itemType'      => $item['item_type'],
			'itemSource'    => $item['item_source'],
			'fileSource'    => $item['file_source'],
			'shareType'     => $item['share_type'],
			'shareWith'     => $item['share_with'],
			'itemParent'    => $item['parent'],
			'uidOwner'      => $item['uid_owner'],
		);

		\OC_Hook::emit('OCP\Share', 'pre_unshare', $hookParams + array(
			'fileSource'	=> $item['file_source'],
		));
		Helper::delete($item['id']);
		\OC_Hook::emit('OCP\Share', 'post_unshare', $hookParams);
	}

	/**
	 * Get the backend class for the specified item type
	 * @param string $itemType
	 * @return \OCP\Share_Backend
	 */
	public static function getBackend($itemType) {
		$l = \OC_L10N::get('lib');
		if (isset(self::$backends[$itemType])) {
			return self::$backends[$itemType];
		} else if (isset(self::$backendTypes[$itemType]['class'])) {
			$class = self::$backendTypes[$itemType]['class'];
			if (class_exists($class)) {
				self::$backends[$itemType] = new $class;
				if (!(self::$backends[$itemType] instanceof \OCP\Share_Backend)) {
					$message = 'Sharing backend %s must implement the interface OCP\Share_Backend';
					$message_t = $l->t('Sharing backend %s must implement the interface OCP\Share_Backend', array($class));
					\OC_Log::write('OCP\Share', sprintf($message, $class), \OC_Log::ERROR);
					throw new \Exception($message_t);
				}
				return self::$backends[$itemType];
			} else {
				$message = 'Sharing backend %s not found';
				$message_t = $l->t('Sharing backend %s not found', array($class));
				\OC_Log::write('OCP\Share', sprintf($message, $class), \OC_Log::ERROR);
				throw new \Exception($message_t);
			}
		}
		$message = 'Sharing backend for %s not found';
		$message_t = $l->t('Sharing backend for %s not found', array($itemType));
		\OC_Log::write('OCP\Share', sprintf($message, $itemType), \OC_Log::ERROR);
		throw new \Exception($message_t);
	}

	/**
	 * Check if resharing is allowed
	 * @return boolean true if allowed or false
	 *
	 * Resharing is allowed by default if not configured
	 */
	private static function isResharingAllowed() {
		if (!isset(self::$isResharingAllowed)) {
			if (\OC_Appconfig::getValue('core', 'shareapi_allow_resharing', 'yes') == 'yes') {
				self::$isResharingAllowed = true;
			} else {
				self::$isResharingAllowed = false;
			}
		}
		return self::$isResharingAllowed;
	}

	/**
	 * Get a list of collection item types for the specified item type
	 * @param string $itemType
	 * @return array
	 */
	private static function getCollectionItemTypes($itemType) {
		$collectionTypes = array($itemType);
		foreach (self::$backendTypes as $type => $backend) {
			if (in_array($backend['collectionOf'], $collectionTypes)) {
				$collectionTypes[] = $type;
			}
		}
		// TODO Add option for collections to be collection of themselves, only 'folder' does it now...
		if (!self::getBackend($itemType) instanceof \OCP\Share_Backend_Collection || $itemType != 'folder') {
			unset($collectionTypes[0]);
		}
		// Return array if collections were found or the item type is a
		// collection itself - collections can be inside collections
		if (count($collectionTypes) > 0) {
			return $collectionTypes;
		}
		return false;
	}

	/**
	 * Get shared items from the database
	 * @param string $itemType
	 * @param string Item source or target (optional)
	 * @param int $shareType SHARE_TYPE_USER, SHARE_TYPE_GROUP, SHARE_TYPE_LINK, $shareTypeUserAndGroups, or $shareTypeGroupUserUnique
	 * @param string $shareWith User or group the item is being shared with
	 * @param string uidOwner User that is the owner of shared items (optional)
	 * @param int $format Format to convert items to with formatItems()
	 * @param mixed $parameters to pass to formatItems()
	 * @param int $limit Number of items to return, -1 to return all matches (optional)
	 * @param bool $includeCollections Include collection item types (optional)
	 * @param bool $itemShareWithBySource (optional)
	 * @param bool $checkExpireDate
	 * @return array
	 *
	 * See public functions getItem(s)... for parameter usage
	 *
	 */
	public static function getItems($itemType, $item = null, $shareType = null, $shareWith = null,
		$uidOwner = null, $format = self::FORMAT_NONE, $parameters = null, $limit = -1,
		$includeCollections = false, $itemShareWithBySource = false, $checkExpireDate  = true) {
		if (!self::isEnabled()) {
			return array();
		}
		$backend = self::getBackend($itemType);
		$collectionTypes = false;
		// Get filesystem root to add it to the file target and remove from the
		// file source, match file_source with the file cache
		if ($itemType == 'file' || $itemType == 'folder') {
			if(!is_null($uidOwner)) {
				$root = \OC\Files\Filesystem::getRoot();
			} else {
				$root = '';
			}
			$where = 'INNER JOIN `*PREFIX*filecache` ON `file_source` = `*PREFIX*filecache`.`fileid`';
			if (!isset($item)) {
				$where .= ' WHERE `file_target` IS NOT NULL';
			}
			$fileDependent = true;
			$queryArgs = array();
		} else {
			$fileDependent = false;
			$root = '';
			$collectionTypes = self::getCollectionItemTypes($itemType);
			if ($includeCollections && !isset($item) && $collectionTypes) {
				// If includeCollections is true, find collections of this item type, e.g. a music album contains songs
				if (!in_array($itemType, $collectionTypes)) {
					$itemTypes = array_merge(array($itemType), $collectionTypes);
				} else {
					$itemTypes = $collectionTypes;
				}
				$placeholders = join(',', array_fill(0, count($itemTypes), '?'));
				$where = ' WHERE `item_type` IN ('.$placeholders.'))';
				$queryArgs = $itemTypes;
			} else {
				$where = ' WHERE `item_type` = ?';
				$queryArgs = array($itemType);
			}
		}
		if (\OC_Appconfig::getValue('core', 'shareapi_allow_links', 'yes') !== 'yes') {
			$where .= ' AND `share_type` != ?';
			$queryArgs[] = self::SHARE_TYPE_LINK;
		}
		if (isset($shareType)) {
			// Include all user and group items
			if ($shareType == self::$shareTypeUserAndGroups && isset($shareWith)) {
				$where .= ' AND `share_type` IN (?,?,?)';
				$queryArgs[] = self::SHARE_TYPE_USER;
				$queryArgs[] = self::SHARE_TYPE_GROUP;
				$queryArgs[] = self::$shareTypeGroupUserUnique;
				$userAndGroups = array_merge(array($shareWith), \OC_Group::getUserGroups($shareWith));
				$placeholders = join(',', array_fill(0, count($userAndGroups), '?'));
				$where .= ' AND `share_with` IN ('.$placeholders.')';
				$queryArgs = array_merge($queryArgs, $userAndGroups);
				// Don't include own group shares
				$where .= ' AND `uid_owner` != ?';
				$queryArgs[] = $shareWith;
			} else {
				$where .= ' AND `share_type` = ?';
				$queryArgs[] = $shareType;
				if (isset($shareWith)) {
					$where .= ' AND `share_with` = ?';
					$queryArgs[] = $shareWith;
				}
			}
		}
		if (isset($uidOwner)) {
			$where .= ' AND `uid_owner` = ?';
			$queryArgs[] = $uidOwner;
			if (!isset($shareType)) {
				// Prevent unique user targets for group shares from being selected
				$where .= ' AND `share_type` != ?';
				$queryArgs[] = self::$shareTypeGroupUserUnique;
			}
			if ($fileDependent) {
				$column = 'file_source';
			} else {
				$column = 'item_source';
			}
		} else {
			if ($fileDependent) {
				$column = 'file_target';
			} else {
				$column = 'item_target';
			}
		}
		if (isset($item)) {
			$collectionTypes = self::getCollectionItemTypes($itemType);
			if ($includeCollections && $collectionTypes) {
				$where .= ' AND (';
			} else {
				$where .= ' AND';
			}
			// If looking for own shared items, check item_source else check item_target
			if (isset($uidOwner) || $itemShareWithBySource) {
				// If item type is a file, file source needs to be checked in case the item was converted
				if ($fileDependent) {
					$where .= ' `file_source` = ?';
					$column = 'file_source';
				} else {
					$where .= ' `item_source` = ?';
					$column = 'item_source';
				}
			} else {
				if ($fileDependent) {
					$where .= ' `file_target` = ?';
					$item = \OC\Files\Filesystem::normalizePath($item);
				} else {
					$where .= ' `item_target` = ?';
				}
			}
			$queryArgs[] = $item;
			if ($includeCollections && $collectionTypes) {
				$placeholders = join(',', array_fill(0, count($collectionTypes), '?'));
				$where .= ' OR `item_type` IN ('.$placeholders.'))';
				$queryArgs = array_merge($queryArgs, $collectionTypes);
			}
		}
		if ($limit != -1 && !$includeCollections) {
			if ($shareType == self::$shareTypeUserAndGroups) {
				// Make sure the unique user target is returned if it exists,
				// unique targets should follow the group share in the database
				// If the limit is not 1, the filtering can be done later
				$where .= ' ORDER BY `*PREFIX*share`.`id` DESC';
			}
			// The limit must be at least 3, because filtering needs to be done
			if ($limit < 3) {
				$queryLimit = 3;
			} else {
				$queryLimit = $limit;
			}
		} else {
			$queryLimit = null;
		}
		$select = self::createSelectStatement($format, $fileDependent, $uidOwner);
		$root = strlen($root);
		$query = \OC_DB::prepare('SELECT '.$select.' FROM `*PREFIX*share` '.$where, $queryLimit);
		$result = $query->execute($queryArgs);
		if (\OC_DB::isError($result)) {
			\OC_Log::write('OCP\Share',
				\OC_DB::getErrorMessage($result) . ', select=' . $select . ' where=' . $where,
				\OC_Log::ERROR);
		}
		$items = array();
		$targets = array();
		$switchedItems = array();
		$mounts = array();
		while ($row = $result->fetchRow()) {
			self::transformDBResults($row);
			// Filter out duplicate group shares for users with unique targets
			if ($row['share_type'] == self::$shareTypeGroupUserUnique && isset($items[$row['parent']])) {
				$row['share_type'] = self::SHARE_TYPE_GROUP;
				$row['unique_name'] = true; // remember that we use a unique name for this user
				$row['share_with'] = $items[$row['parent']]['share_with'];
				// Remove the parent group share
				unset($items[$row['parent']]);
				if ($row['permissions'] == 0) {
					continue;
				}
			} else if (!isset($uidOwner)) {
				// Check if the same target already exists
				if (isset($targets[$row[$column]])) {
					// Check if the same owner shared with the user twice
					// through a group and user share - this is allowed
					$id = $targets[$row[$column]];
					if (isset($items[$id]) && $items[$id]['uid_owner'] == $row['uid_owner']) {
						// Switch to group share type to ensure resharing conditions aren't bypassed
						if ($items[$id]['share_type'] != self::SHARE_TYPE_GROUP) {
							$items[$id]['share_type'] = self::SHARE_TYPE_GROUP;
							$items[$id]['share_with'] = $row['share_with'];
						}
						// Switch ids if sharing permission is granted on only
						// one share to ensure correct parent is used if resharing
						if (~(int)$items[$id]['permissions'] & \OCP\PERMISSION_SHARE
							&& (int)$row['permissions'] & \OCP\PERMISSION_SHARE) {
							$items[$row['id']] = $items[$id];
							$switchedItems[$id] = $row['id'];
							unset($items[$id]);
							$id = $row['id'];
						}
						// Combine the permissions for the item
						$items[$id]['permissions'] |= (int)$row['permissions'];
						continue;
					}
				} else {
					$targets[$row[$column]] = $row['id'];
				}
			}
			// Remove root from file source paths if retrieving own shared items
			if (isset($uidOwner) && isset($row['path'])) {
				if (isset($row['parent'])) {
					$query = \OC_DB::prepare('SELECT `file_target` FROM `*PREFIX*share` WHERE `id` = ?');
					$parentResult = $query->execute(array($row['parent']));
					if (\OC_DB::isError($result)) {
						\OC_Log::write('OCP\Share', 'Can\'t select parent: ' .
								\OC_DB::getErrorMessage($result) . ', select=' . $select . ' where=' . $where,
								\OC_Log::ERROR);
					} else {
						$parentRow = $parentResult->fetchRow();
						$tmpPath = $parentRow['file_target'];
						// find the right position where the row path continues from the target path
						$pos = strrpos($row['path'], $parentRow['file_target']);
						$subPath = substr($row['path'], $pos);
						$splitPath = explode('/', $subPath);
						foreach (array_slice($splitPath, 2) as $pathPart) {
							$tmpPath = $tmpPath . '/' . $pathPart;
						}
						$row['path'] = $tmpPath;
					}
				} else {
					if (!isset($mounts[$row['storage']])) {
						$mountPoints = \OC\Files\Filesystem::getMountByNumericId($row['storage']);
						if (is_array($mountPoints)) {
							$mounts[$row['storage']] = current($mountPoints);
						}
					}
					if ($mounts[$row['storage']]) {
						$path = $mounts[$row['storage']]->getMountPoint().$row['path'];
						$row['path'] = substr($path, $root);
					}
				}
			}
			if($checkExpireDate) {
				if (self::expireItem($row)) {
					continue;
				}
			}
			// Check if resharing is allowed, if not remove share permission
			if (isset($row['permissions']) && !self::isResharingAllowed()) {
				$row['permissions'] &= ~\OCP\PERMISSION_SHARE;
			}
			// Add display names to result
			if ( isset($row['share_with']) && $row['share_with'] != '') {
				$row['share_with_displayname'] = \OCP\User::getDisplayName($row['share_with']);
			}
			if ( isset($row['uid_owner']) && $row['uid_owner'] != '') {
				$row['displayname_owner'] = \OCP\User::getDisplayName($row['uid_owner']);
			}

			$items[$row['id']] = $row;
		}
		if (!empty($items)) {
			$collectionItems = array();
			foreach ($items as &$row) {
				// Return only the item instead of a 2-dimensional array
				if ($limit == 1 && $row[$column] == $item && ($row['item_type'] == $itemType || $itemType == 'file')) {
					if ($format == self::FORMAT_NONE) {
						return $row;
					} else {
						break;
					}
				}
				// Check if this is a collection of the requested item type
				if ($includeCollections && $collectionTypes && in_array($row['item_type'], $collectionTypes)) {
					if (($collectionBackend = self::getBackend($row['item_type']))
						&& $collectionBackend instanceof \OCP\Share_Backend_Collection) {
						// Collections can be inside collections, check if the item is a collection
						if (isset($item) && $row['item_type'] == $itemType && $row[$column] == $item) {
							$collectionItems[] = $row;
						} else {
							$collection = array();
							$collection['item_type'] = $row['item_type'];
							if ($row['item_type'] == 'file' || $row['item_type'] == 'folder') {
								$collection['path'] = basename($row['path']);
							}
							$row['collection'] = $collection;
							// Fetch all of the children sources
							$children = $collectionBackend->getChildren($row[$column]);
							foreach ($children as $child) {
								$childItem = $row;
								$childItem['item_type'] = $itemType;
								if ($row['item_type'] != 'file' && $row['item_type'] != 'folder') {
									$childItem['item_source'] = $child['source'];
									$childItem['item_target'] = $child['target'];
								}
								if ($backend instanceof \OCP\Share_Backend_File_Dependent) {
									if ($row['item_type'] == 'file' || $row['item_type'] == 'folder') {
										$childItem['file_source'] = $child['source'];
									} else { // TODO is this really needed if we already know that we use the file backend?
										$meta = \OC\Files\Filesystem::getFileInfo($child['file_path']);
										$childItem['file_source'] = $meta['fileid'];
									}
									$childItem['file_target'] =
										\OC\Files\Filesystem::normalizePath($child['file_path']);
								}
								if (isset($item)) {
									if ($childItem[$column] == $item) {
										// Return only the item instead of a 2-dimensional array
										if ($limit == 1) {
											if ($format == self::FORMAT_NONE) {
												return $childItem;
											} else {
												// Unset the items array and break out of both loops
												$items = array();
												$items[] = $childItem;
												break 2;
											}
										} else {
											$collectionItems[] = $childItem;
										}
									}
								} else {
									$collectionItems[] = $childItem;
								}
							}
						}
					}
					// Remove collection item
					$toRemove = $row['id'];
					if (array_key_exists($toRemove, $switchedItems)) {
						$toRemove = $switchedItems[$toRemove];
					}
					unset($items[$toRemove]);
				}
			}
			if (!empty($collectionItems)) {
				$items = array_merge($items, $collectionItems);
			}

			return self::formatResult($items, $column, $backend, $format, $parameters);
		}

		return array();
	}

	/**
	 * Put shared item into the database
	 * @param string $itemType Item type
	 * @param string $itemSource Item source
	 * @param int $shareType SHARE_TYPE_USER, SHARE_TYPE_GROUP, or SHARE_TYPE_LINK
	 * @param string $shareWith User or group the item is being shared with
	 * @param string $uidOwner User that is the owner of shared item
	 * @param int $permissions CRUDS permissions
	 * @param bool|array $parentFolder Parent folder target (optional)
	 * @param string $token (optional)
	 * @param string $itemSourceName name of the source item (optional)
	 * @return bool Returns true on success or false on failure
	 */
	private static function put($itemType, $itemSource, $shareType, $shareWith, $uidOwner,
		$permissions, $parentFolder = null, $token = null, $itemSourceName = null) {
		$backend = self::getBackend($itemType);
		$l = \OC_L10N::get('lib');
		// Check if this is a reshare
		if ($checkReshare = self::getItemSharedWithBySource($itemType, $itemSource, self::FORMAT_NONE, null, true)) {

			// Check if attempting to share back to owner
			if ($checkReshare['uid_owner'] == $shareWith && $shareType == self::SHARE_TYPE_USER) {
				$message = 'Sharing %s failed, because the user %s is the original sharer';
				$message_t = $l->t('Sharing %s failed, because the user %s is the original sharer', array($itemSourceName, $shareWith));

				\OC_Log::write('OCP\Share', sprintf($message, $itemSourceName, $shareWith), \OC_Log::ERROR);
				throw new \Exception($message_t);
			}
			// Check if share permissions is granted
			if (self::isResharingAllowed() && (int)$checkReshare['permissions'] & \OCP\PERMISSION_SHARE) {
				if (~(int)$checkReshare['permissions'] & $permissions) {
					$message = 'Sharing %s failed, because the permissions exceed permissions granted to %s';
					$message_t = $l->t('Sharing %s failed, because the permissions exceed permissions granted to %s', array($itemSourceName, $uidOwner));

					\OC_Log::write('OCP\Share', sprintf($message, $itemSourceName, $uidOwner), \OC_Log::ERROR);
					throw new \Exception($message_t);
				} else {
					// TODO Don't check if inside folder
					$parent = $checkReshare['id'];
					$itemSource = $checkReshare['item_source'];
					$fileSource = $checkReshare['file_source'];
					$suggestedItemTarget = $checkReshare['item_target'];
					$suggestedFileTarget = $checkReshare['file_target'];
					$filePath = $checkReshare['file_target'];
				}
			} else {
				$message = 'Sharing %s failed, because resharing is not allowed';
				$message_t = $l->t('Sharing %s failed, because resharing is not allowed', array($itemSourceName));

				\OC_Log::write('OCP\Share', sprintf($message, $itemSourceName), \OC_Log::ERROR);
				throw new \Exception($message_t);
			}
		} else {
			$parent = null;
			$suggestedItemTarget = null;
			$suggestedFileTarget = null;
			if (!$backend->isValidSource($itemSource, $uidOwner)) {
				$message = 'Sharing %s failed, because the sharing backend for '
					.'%s could not find its source';
				$message_t = $l->t('Sharing %s failed, because the sharing backend for %s could not find its source', array($itemSource, $itemType));
				\OC_Log::write('OCP\Share', sprintf($message, $itemSource, $itemType), \OC_Log::ERROR);
				throw new \Exception($message_t);
			}
			if ($backend instanceof \OCP\Share_Backend_File_Dependent) {
				$filePath = $backend->getFilePath($itemSource, $uidOwner);
				if ($itemType == 'file' || $itemType == 'folder') {
					$fileSource = $itemSource;
				} else {
					$meta = \OC\Files\Filesystem::getFileInfo($filePath);
					$fileSource = $meta['fileid'];
				}
				if ($fileSource == -1) {
					$message = 'Sharing %s failed, because the file could not be found in the file cache';
					$message_t = $l->t('Sharing %s failed, because the file could not be found in the file cache', array($itemSource));

					\OC_Log::write('OCP\Share', sprintf($message, $itemSource), \OC_Log::ERROR);
					throw new \Exception($message_t);
				}
			} else {
				$filePath = null;
				$fileSource = null;
			}
		}
		$query = \OC_DB::prepare('INSERT INTO `*PREFIX*share` (`item_type`, `item_source`, `item_target`,'
			.' `share_type`, `share_with`, `uid_owner`, `permissions`, `stime`, `file_source`,'
			.' `file_target`, `token`, `parent`) VALUES (?,?,?,?,?,?,?,?,?,?,?,?)');
		// Share with a group
		if ($shareType == self::SHARE_TYPE_GROUP) {
			$groupItemTarget = Helper::generateTarget($itemType, $itemSource, $shareType, $shareWith['group'],
				$uidOwner, $suggestedItemTarget);
			$run = true;
			$error = '';
			\OC_Hook::emit('OCP\Share', 'pre_shared', array(
				'itemType' => $itemType,
				'itemSource' => $itemSource,
				'itemTarget' => $groupItemTarget,
				'shareType' => $shareType,
				'shareWith' => $shareWith['group'],
				'uidOwner' => $uidOwner,
				'permissions' => $permissions,
				'fileSource' => $fileSource,
				'token' => $token,
				'run' => &$run,
				'error' => &$error
			));

			if ($run === false) {
				throw new \Exception($error);
			}

			if (isset($fileSource)) {
				if ($parentFolder) {
					if ($parentFolder === true) {
						$groupFileTarget = Helper::generateTarget('file', $filePath, $shareType,
							$shareWith['group'], $uidOwner, $suggestedFileTarget);
						// Set group default file target for future use
						$parentFolders[0]['folder'] = $groupFileTarget;
					} else {
						// Get group default file target
						$groupFileTarget = $parentFolder[0]['folder'].$itemSource;
						$parent = $parentFolder[0]['id'];
					}
				} else {
					$groupFileTarget = Helper::generateTarget('file', $filePath, $shareType, $shareWith['group'],
						$uidOwner, $suggestedFileTarget);
				}
			} else {
				$groupFileTarget = null;
			}
			$queriesToExecute = array();
			$queriesToExecute['groupShare'] = array($itemType, $itemSource, $groupItemTarget, $shareType,
				$shareWith['group'], $uidOwner, $permissions, time(), $fileSource, $groupFileTarget, $token, $parent);
			// Loop through all users of this group in case we need to add an extra row
			foreach ($shareWith['users'] as $uid) {
				$itemTarget = Helper::generateTarget($itemType, $itemSource, self::SHARE_TYPE_USER, $uid,
					$uidOwner, $suggestedItemTarget, $parent);
				if (isset($fileSource)) {
					if ($parentFolder) {
						if ($parentFolder === true) {
							$fileTarget = Helper::generateTarget('file', $filePath, self::SHARE_TYPE_USER, $uid,
								$uidOwner, $suggestedFileTarget, $parent);
							if ($fileTarget != $groupFileTarget) {
								$parentFolders[$uid]['folder'] = $fileTarget;
							}
						} else if (isset($parentFolder[$uid])) {
							$fileTarget = $parentFolder[$uid]['folder'].$itemSource;
							$parent = $parentFolder[$uid]['id'];
						}
					} else {
						$fileTarget = Helper::generateTarget('file', $filePath, self::SHARE_TYPE_USER,
							$uid, $uidOwner, $suggestedFileTarget, $parent);
					}
				} else {
					$fileTarget = null;
				}
				// Insert an extra row for the group share if the item or file target is unique for this user
				if ($itemTarget != $groupItemTarget || (isset($fileSource) && $fileTarget != $groupFileTarget)) {
					$queriesToExecute[] = array($itemType, $itemSource, $itemTarget,
						self::$shareTypeGroupUserUnique, $uid, $uidOwner, $permissions, time(),
							$fileSource, $fileTarget, $token);
					$id = \OC_DB::insertid('*PREFIX*share');
				}
			}
			$query->execute($queriesToExecute['groupShare']);
			// Save this id, any extra rows for this group share will need to reference it
			$parent = \OC_DB::insertid('*PREFIX*share');
			unset($queriesToExecute['groupShare']);
			foreach ($queriesToExecute as $qe) {
				$qe[] = $parent;
				$query->execute($qe);
			}

			\OC_Hook::emit('OCP\Share', 'post_shared', array(
				'itemType' => $itemType,
				'itemSource' => $itemSource,
				'itemTarget' => $groupItemTarget,
				'parent' => $parent,
				'shareType' => $shareType,
				'shareWith' => $shareWith['group'],
				'uidOwner' => $uidOwner,
				'permissions' => $permissions,
				'fileSource' => $fileSource,
				'fileTarget' => $groupFileTarget,
				'id' => $parent,
				'token' => $token
			));

			if ($parentFolder === true) {
				// Return parent folders to preserve file target paths for potential children
				return $parentFolders;
			}
		} else {
			$itemTarget = Helper::generateTarget($itemType, $itemSource, $shareType, $shareWith, $uidOwner,
				$suggestedItemTarget);
			$run = true;
			$error = '';
			\OC_Hook::emit('OCP\Share', 'pre_shared', array(
				'itemType' => $itemType,
				'itemSource' => $itemSource,
				'itemTarget' => $itemTarget,
				'shareType' => $shareType,
				'shareWith' => $shareWith,
				'uidOwner' => $uidOwner,
				'permissions' => $permissions,
				'fileSource' => $fileSource,
				'token' => $token,
				'run' => &$run,
				'error' => &$error
			));

			if ($run === false) {
				throw new \Exception($error);
			}

			if (isset($fileSource)) {
				if ($parentFolder) {
					if ($parentFolder === true) {
						$fileTarget = Helper::generateTarget('file', $filePath, $shareType, $shareWith,
							$uidOwner, $suggestedFileTarget);
						$parentFolders['folder'] = $fileTarget;
					} else {
						$fileTarget = $parentFolder['folder'].$itemSource;
						$parent = $parentFolder['id'];
					}
				} else {
					$fileTarget = Helper::generateTarget('file', $filePath, $shareType, $shareWith, $uidOwner,
						$suggestedFileTarget);
				}
			} else {
				$fileTarget = null;
			}
			$query->execute(array($itemType, $itemSource, $itemTarget, $shareType, $shareWith, $uidOwner,
				$permissions, time(), $fileSource, $fileTarget, $token, $parent));
			$id = \OC_DB::insertid('*PREFIX*share');
			\OC_Hook::emit('OCP\Share', 'post_shared', array(
				'itemType' => $itemType,
				'itemSource' => $itemSource,
				'itemTarget' => $itemTarget,
				'parent' => $parent,
				'shareType' => $shareType,
				'shareWith' => $shareWith,
				'uidOwner' => $uidOwner,
				'permissions' => $permissions,
				'fileSource' => $fileSource,
				'fileTarget' => $fileTarget,
				'id' => $id,
				'token' => $token
			));
			if ($parentFolder === true) {
				$parentFolders['id'] = $id;
				// Return parent folder to preserve file target paths for potential children
				return $parentFolders;
			}
		}
		return true;
	}

	/**
	 * Delete all shares with type SHARE_TYPE_LINK
	 */
	public static function removeAllLinkShares() {
		// Delete any link shares
		$query = \OC_DB::prepare('SELECT `id` FROM `*PREFIX*share` WHERE `share_type` = ?');
		$result = $query->execute(array(self::SHARE_TYPE_LINK));
		while ($item = $result->fetchRow()) {
			Helper::delete($item['id']);
		}
	}

	/**
	 * In case a password protected link is not yet authenticated this function will return false
	 *
	 * @param array $linkItem
	 * @return bool
	 */
	public static function checkPasswordProtectedShare(array $linkItem) {
		if (!isset($linkItem['share_with'])) {
			return true;
		}
		if (!isset($linkItem['share_type'])) {
			return true;
		}
		if (!isset($linkItem['id'])) {
			return true;
		}

		if ($linkItem['share_type'] != \OCP\Share::SHARE_TYPE_LINK) {
			return true;
		}

		if ( \OC::$session->exists('public_link_authenticated')
			&& \OC::$session->get('public_link_authenticated') === $linkItem['id'] ) {
			return true;
		}

		return false;
	}

	/**
	 * @breif construct select statement
	 * @param int $format
	 * @param bool $fileDependent ist it a file/folder share or a generla share
	 * @param string $uidOwner
	 * @return string select statement
	 */
	private static function createSelectStatement($format, $fileDependent, $uidOwner = null) {
		$select = '*';
		if ($format == self::FORMAT_STATUSES) {
			if ($fileDependent) {
				$select = '`*PREFIX*share`.`id`, `*PREFIX*share`.`parent`, `share_type`, `path`, `storage`, `share_with`, `uid_owner` , `file_source`, `stime`';
			} else {
				$select = '`id`, `parent`, `share_type`, `share_with`, `uid_owner`, `item_source`, `stime`';
			}
		} else {
			if (isset($uidOwner)) {
				if ($fileDependent) {
					$select = '`*PREFIX*share`.`id`, `item_type`, `item_source`, `*PREFIX*share`.`parent`,'
							. ' `share_type`, `share_with`, `file_source`, `path`, `permissions`, `stime`,'
							. ' `expiration`, `token`, `storage`, `mail_send`, `uid_owner`';
				} else {
					$select = '`id`, `item_type`, `item_source`, `parent`, `share_type`, `share_with`, `permissions`,'
							. ' `stime`, `file_source`, `expiration`, `token`, `mail_send`, `uid_owner`';
				}
			} else {
				if ($fileDependent) {
					if ($format == \OC_Share_Backend_File::FORMAT_GET_FOLDER_CONTENTS || $format == \OC_Share_Backend_File::FORMAT_FILE_APP_ROOT) {
						$select = '`*PREFIX*share`.`id`, `item_type`, `item_source`, `*PREFIX*share`.`parent`, `uid_owner`, '
								. '`share_type`, `share_with`, `file_source`, `path`, `file_target`, `stime`, '
								. '`permissions`, `expiration`, `storage`, `*PREFIX*filecache`.`parent` as `file_parent`, '
								. '`name`, `mtime`, `mimetype`, `mimepart`, `size`, `unencrypted_size`, `encrypted`, `etag`, `mail_send`';
					} else {
						$select = '`*PREFIX*share`.`id`, `item_type`, `item_source`, `item_target`,
							`*PREFIX*share`.`parent`, `share_type`, `share_with`, `uid_owner`,
							`file_source`, `path`, `file_target`, `permissions`, `stime`, `expiration`, `token`, `storage`, `mail_send`';
					}
				}
			}
		}
		return $select;
	}


	/**
	 * @brief transform db results
	 * @param array $row result
	 */
	private static function transformDBResults(&$row) {
		if (isset($row['id'])) {
			$row['id'] = (int) $row['id'];
		}
		if (isset($row['share_type'])) {
			$row['share_type'] = (int) $row['share_type'];
		}
		if (isset($row['parent'])) {
			$row['parent'] = (int) $row['parent'];
		}
		if (isset($row['file_parent'])) {
			$row['file_parent'] = (int) $row['file_parent'];
		}
		if (isset($row['file_source'])) {
			$row['file_source'] = (int) $row['file_source'];
		}
		if (isset($row['permissions'])) {
			$row['permissions'] = (int) $row['permissions'];
		}
		if (isset($row['storage'])) {
			$row['storage'] = (int) $row['storage'];
		}
		if (isset($row['stime'])) {
			$row['stime'] = (int) $row['stime'];
		}
	}

	/**
	 * @brief format result
	 * @param array $items result
	 * @param string $column is it a file share or a general share ('file_target' or 'item_target')
	 * @param \OCP\Share_Backend $backend sharing backend
	 * @param int $format
	 * @param array $parameters additional format parameters
	 * @return array format result
	 */
	private static function formatResult($items, $column, $backend, $format = self::FORMAT_NONE , $parameters = null) {
		if ($format === self::FORMAT_NONE) {
			return $items;
		} else if ($format === self::FORMAT_STATUSES) {
			$statuses = array();
			foreach ($items as $item) {
				if ($item['share_type'] === self::SHARE_TYPE_LINK) {
					$statuses[$item[$column]]['link'] = true;
				} else if (!isset($statuses[$item[$column]])) {
					$statuses[$item[$column]]['link'] = false;
				}
				if ('file_target') {
					$statuses[$item[$column]]['path'] = $item['path'];
				}
			}
			return $statuses;
		} else {
			return $backend->formatItems($items, $format, $parameters);
		}
	}
}<|MERGE_RESOLUTION|>--- conflicted
+++ resolved
@@ -92,14 +92,9 @@
 	/**
 	 * Find which users can access a shared item
 	 * @param string $path to the file
-<<<<<<< HEAD
-	 * @param string $user owner of the file
-	 * @param bool $includeOwner include owner to the list of users with access to the file
-=======
 	 * @param string $ownerUser owner of the file
 	 * @param bool $includeOwner include owner to the list of users with access to the file
 	 * @param bool $returnUserPaths Return an array with the user => path map
->>>>>>> c591cf08
 	 * @return array
 	 * @note $path needs to be relative to user data dir, e.g. 'file.txt'
 	 *       not '/admin/data/file.txt'
