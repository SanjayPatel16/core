--- conflicted
+++ resolved
@@ -402,14 +402,10 @@
 
 #admin-tips li {
 	list-style: initial;
-<<<<<<< HEAD
 }
 #admin-tips li a {
 	display: inline-block;
 	padding: 3px 0;
-=======
-	font-weight: normal;
-	margin-top: 5px;
 }
 
 #selectEncryptionModules {
@@ -419,5 +415,4 @@
 
 #encryptionModules {
 	padding: 10px;
->>>>>>> ff9c85ce
 }