<?php
/**
 * ownCloud
 *
 * @author Robin Appelman
 * @copyright 2012 Robin Appelman icewind@owncloud.com
 *
 * This library is free software; you can redistribute it and/or
 * modify it under the terms of the GNU AFFERO GENERAL PUBLIC LICENSE
 * License as published by the Free Software Foundation; either
 * version 3 of the License, or any later version.
 *
 * This library is distributed in the hope that it will be useful,
 * but WITHOUT ANY WARRANTY; without even the implied warranty of
 * MERCHANTABILITY or FITNESS FOR A PARTICULAR PURPOSE.  See the
 * GNU AFFERO GENERAL PUBLIC LICENSE for more details.
 *
 * You should have received a copy of the GNU Affero General Public
 * License along with this library.  If not, see <http://www.gnu.org/licenses/>.
 *
 */

namespace Test\Files\Storage;

abstract class Storage extends \PHPUnit_Framework_TestCase {
	/**
	 * @var \OC\Files\Storage\Storage instance
	 */
	protected $instance;

	/**
	 * the root folder of the storage should always exist, be readable and be recognized as a directory
	 */
	public function testRoot() {
		$this->assertTrue($this->instance->file_exists('/'), 'Root folder does not exist');
		$this->assertTrue($this->instance->isReadable('/'), 'Root folder is not readable');
		$this->assertTrue($this->instance->is_dir('/'), 'Root folder is not a directory');
		$this->assertFalse($this->instance->is_file('/'), 'Root folder is a file');
		$this->assertEquals('dir', $this->instance->filetype('/'));

		//without this, any further testing would be useless, not an actual requirement for filestorage though
		$this->assertTrue($this->instance->isUpdatable('/'), 'Root folder is not writable');
	}

	public function testDirectories() {
		$this->assertFalse($this->instance->file_exists('/folder'));

		$this->assertTrue($this->instance->mkdir('/folder'));

		$this->assertTrue($this->instance->file_exists('/folder'));
		$this->assertTrue($this->instance->is_dir('/folder'));
		$this->assertFalse($this->instance->is_file('/folder'));
		$this->assertEquals('dir', $this->instance->filetype('/folder'));
		$this->assertEquals(0, $this->instance->filesize('/folder'));
		$this->assertTrue($this->instance->isReadable('/folder'));
		$this->assertTrue($this->instance->isUpdatable('/folder'));

		$dh = $this->instance->opendir('/');
		$content = array();
		while ($file = readdir($dh)) {
			if ($file != '.' and $file != '..') {
				$content[] = $file;
			}
		}
		$this->assertEquals(array('folder'), $content);

		$this->assertFalse($this->instance->mkdir('/folder')); //cant create existing folders
		$this->assertTrue($this->instance->rmdir('/folder'));

		$this->assertFalse($this->instance->file_exists('/folder'));

		$this->assertFalse($this->instance->rmdir('/folder')); //cant remove non existing folders

		$dh = $this->instance->opendir('/');
		$content = array();
		while ($file = readdir($dh)) {
			if ($file != '.' and $file != '..') {
				$content[] = $file;
			}
		}
		$this->assertEquals(array(), $content);
	}

	/**
	 * test the various uses of file_get_contents and file_put_contents
	 */
	public function testGetPutContents() {
		$sourceFile = \OC::$SERVERROOT . '/tests/data/lorem.txt';
		$sourceText = file_get_contents($sourceFile);

		//fill a file with string data
		$this->instance->file_put_contents('/lorem.txt', $sourceText);
		$this->assertFalse($this->instance->is_dir('/lorem.txt'));
		$this->assertEquals($sourceText, $this->instance->file_get_contents('/lorem.txt'), 'data returned from file_get_contents is not equal to the source data');

		//empty the file
		$this->instance->file_put_contents('/lorem.txt', '');
		$this->assertEquals('', $this->instance->file_get_contents('/lorem.txt'), 'file not emptied');
	}

	/**
	 * test various known mimetypes
	 */
	public function testMimeType() {
		$this->assertEquals('httpd/unix-directory', $this->instance->getMimeType('/'));
		$this->assertEquals(false, $this->instance->getMimeType('/non/existing/file'));

		$textFile = \OC::$SERVERROOT . '/tests/data/lorem.txt';
		$this->instance->file_put_contents('/lorem.txt', file_get_contents($textFile, 'r'));
		$this->assertEquals('text/plain', $this->instance->getMimeType('/lorem.txt'));

		$pngFile = \OC::$SERVERROOT . '/tests/data/logo-wide.png';
		$this->instance->file_put_contents('/logo-wide.png', file_get_contents($pngFile, 'r'));
		$this->assertEquals('image/png', $this->instance->getMimeType('/logo-wide.png'));

		$svgFile = \OC::$SERVERROOT . '/tests/data/logo-wide.svg';
		$this->instance->file_put_contents('/logo-wide.svg', file_get_contents($svgFile, 'r'));
		$this->assertEquals('image/svg+xml', $this->instance->getMimeType('/logo-wide.svg'));
	}

	public function testCopyAndMove() {
		$textFile = \OC::$SERVERROOT . '/tests/data/lorem.txt';
		$this->instance->file_put_contents('/source.txt', file_get_contents($textFile));
		$this->instance->copy('/source.txt', '/target.txt');
		$this->assertTrue($this->instance->file_exists('/target.txt'));
		$this->assertEquals($this->instance->file_get_contents('/source.txt'), $this->instance->file_get_contents('/target.txt'));

		$this->instance->rename('/source.txt', '/target2.txt');
		$this->assertTrue($this->instance->file_exists('/target2.txt'));
		$this->assertFalse($this->instance->file_exists('/source.txt'));
		$this->assertEquals(file_get_contents($textFile), $this->instance->file_get_contents('/target.txt'));
	}

	public function testLocal() {
		$textFile = \OC::$SERVERROOT . '/tests/data/lorem.txt';
		$this->instance->file_put_contents('/lorem.txt', file_get_contents($textFile));
		$localFile = $this->instance->getLocalFile('/lorem.txt');
		$this->assertTrue(file_exists($localFile));
		$this->assertEquals(file_get_contents($localFile), file_get_contents($textFile));

		$this->instance->mkdir('/folder');
		$this->instance->file_put_contents('/folder/lorem.txt', file_get_contents($textFile));
		$this->instance->file_put_contents('/folder/bar.txt', 'asd');
		$this->instance->mkdir('/folder/recursive');
		$this->instance->file_put_contents('/folder/recursive/file.txt', 'foo');
		$localFolder = $this->instance->getLocalFolder('/folder');

		$this->assertTrue(is_dir($localFolder));

		// test below require to use instance->getLocalFile because the physical storage might be different
		$localFile = $this->instance->getLocalFile('/folder/lorem.txt');
		$this->assertTrue(file_exists($localFile));
		$this->assertEquals(file_get_contents($localFile), file_get_contents($textFile));

		$localFile = $this->instance->getLocalFile('/folder/bar.txt');
		$this->assertTrue(file_exists($localFile));
		$this->assertEquals(file_get_contents($localFile), 'asd');

		$localFile = $this->instance->getLocalFile('/folder/recursive/file.txt');
		$this->assertTrue(file_exists($localFile));
		$this->assertEquals(file_get_contents($localFile), 'foo');
	}

	public function testStat() {
		$textFile = \OC::$SERVERROOT . '/tests/data/lorem.txt';
		$ctimeStart = time();
		$this->instance->file_put_contents('/lorem.txt', file_get_contents($textFile));
		$this->assertTrue($this->instance->isReadable('/lorem.txt'));
		$ctimeEnd = time();
		$mTime = $this->instance->filemtime('/lorem.txt');
		$this->assertTrue($this->instance->hasUpdated('/lorem.txt', $ctimeStart - 5));
		$this->assertTrue($this->instance->hasUpdated('/', $ctimeStart - 5));

		$this->assertTrue(($ctimeStart - 5) <= $mTime);
		$this->assertTrue($mTime <= ($ctimeEnd + 1));
		$this->assertEquals(filesize($textFile), $this->instance->filesize('/lorem.txt'));

		$stat = $this->instance->stat('/lorem.txt');
		//only size and mtime are required in the result
		$this->assertEquals($stat['size'], $this->instance->filesize('/lorem.txt'));
		$this->assertEquals($stat['mtime'], $mTime);

		if ($this->instance->touch('/lorem.txt', 100) !== false) {
			$mTime = $this->instance->filemtime('/lorem.txt');
<<<<<<< HEAD
			$this->assertEquals($mTime, 100);
		}

		$mtimeStart = time();
=======
			$this->assertTrue(($mtimeStart - 5) <= $mTime);
			$this->assertTrue($mTime <= ($mtimeEnd + 5));

			$this->assertTrue($this->instance->hasUpdated('/lorem.txt', $mtimeStart - 5));

			if ($this->instance->touch('/lorem.txt', 100) !== false) {
				$mTime = $this->instance->filemtime('/lorem.txt');
				$this->assertEquals($mTime, 100);
			}
		}

		$mtimeStart = time();
		$fh = $this->instance->fopen('/lorem.txt', 'a');
		fwrite($fh, ' ');
		fclose($fh);
		clearstatcache();
		$mtimeEnd = time();
		$mTime = $this->instance->filemtime('/lorem.txt');
		$this->assertTrue(($mtimeStart - 5) <= $mTime);
		$this->assertTrue($mTime <= ($mtimeEnd + 5));
>>>>>>> 5fc0535f

		$this->instance->unlink('/lorem.txt');
		$this->assertTrue($this->instance->hasUpdated('/', $mtimeStart - 5));
	}

	public function testFOpen() {
		$textFile = \OC::$SERVERROOT . '/tests/data/lorem.txt';

		$fh = @$this->instance->fopen('foo', 'r');
		if ($fh) {
			fclose($fh);
		}
		$this->assertFalse($fh);
		$this->assertFalse($this->instance->file_exists('foo'));

		$fh = $this->instance->fopen('foo', 'w');
		fwrite($fh, file_get_contents($textFile));
		fclose($fh);
		$this->assertTrue($this->instance->file_exists('foo'));

		$fh = $this->instance->fopen('foo', 'r');
		$content = stream_get_contents($fh);
		$this->assertEquals(file_get_contents($textFile), $content);
	}

	public function testTouchCreateFile() {
		$this->assertFalse($this->instance->file_exists('foo'));
		$this->instance->touch('foo');
		$this->assertTrue($this->instance->file_exists('foo'));
	}

	public function testRecursiveRmdir() {
		$this->instance->mkdir('folder');
		$this->instance->mkdir('folder/bar');
		$this->instance->file_put_contents('folder/asd.txt', 'foobar');
		$this->instance->file_put_contents('folder/bar/foo.txt', 'asd');
		$this->instance->rmdir('folder');
		$this->assertFalse($this->instance->file_exists('folder/asd.txt'));
		$this->assertFalse($this->instance->file_exists('folder/bar/foo.txt'));
		$this->assertFalse($this->instance->file_exists('folder/bar'));
		$this->assertFalse($this->instance->file_exists('folder'));
	}
}<|MERGE_RESOLUTION|>--- conflicted
+++ resolved
@@ -182,33 +182,10 @@
 
 		if ($this->instance->touch('/lorem.txt', 100) !== false) {
 			$mTime = $this->instance->filemtime('/lorem.txt');
-<<<<<<< HEAD
 			$this->assertEquals($mTime, 100);
 		}
 
 		$mtimeStart = time();
-=======
-			$this->assertTrue(($mtimeStart - 5) <= $mTime);
-			$this->assertTrue($mTime <= ($mtimeEnd + 5));
-
-			$this->assertTrue($this->instance->hasUpdated('/lorem.txt', $mtimeStart - 5));
-
-			if ($this->instance->touch('/lorem.txt', 100) !== false) {
-				$mTime = $this->instance->filemtime('/lorem.txt');
-				$this->assertEquals($mTime, 100);
-			}
-		}
-
-		$mtimeStart = time();
-		$fh = $this->instance->fopen('/lorem.txt', 'a');
-		fwrite($fh, ' ');
-		fclose($fh);
-		clearstatcache();
-		$mtimeEnd = time();
-		$mTime = $this->instance->filemtime('/lorem.txt');
-		$this->assertTrue(($mtimeStart - 5) <= $mTime);
-		$this->assertTrue($mTime <= ($mtimeEnd + 5));
->>>>>>> 5fc0535f
 
 		$this->instance->unlink('/lorem.txt');
 		$this->assertTrue($this->instance->hasUpdated('/', $mtimeStart - 5));
